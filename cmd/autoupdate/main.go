package main

import (
	"bytes"
	"context"
	"encoding/json"
	"flag"
	"fmt"
	"io/ioutil"
	"os"
	"path"

	"github.com/blang/semver"
	"github.com/cdnjs/tools/compress"
	"github.com/cdnjs/tools/kv"
	"github.com/cdnjs/tools/metrics"
	"github.com/cdnjs/tools/packages"
	"github.com/cdnjs/tools/sentry"
	"github.com/cdnjs/tools/util"
)

func init() {
	sentry.Init()
}

var (
	basePath     = util.GetBotBasePath()
	packagesPath = path.Join(basePath, "packages", "packages")
	cdnjsPath    = util.GetCDNJSPath()

	// initialize standard debug logger
	logger = util.GetStandardLogger()

	// default context (no logger prefix)
	defaultCtx = util.ContextWithEntries(util.GetStandardEntries("", logger)...)
)

func getPackages(ctx context.Context) []string {
	list, err := util.ListFilesGlob(ctx, packagesPath, "*/*.json")
	util.Check(err)
	return list
}

type newVersionToCommit struct {
	versionPath string
	newVersion  string
	pckg        *packages.Package
}

func main() {
	defer sentry.PanicHandler()

	var noUpdate bool
	var noPull bool
	flag.BoolVar(&noUpdate, "no-update", false, "if set, the autoupdater will not commit or push to git")
	flag.BoolVar(&noPull, "no-pull", false, "if set, the autoupdater will not pull from git")
	flag.Parse()

	if util.IsDebug() {
		fmt.Printf("Running in debug mode (no-update=%t, no-pull=%t)\n", noUpdate, noPull)
	}

	if !noPull {
		util.UpdateGitRepo(defaultCtx, cdnjsPath)
		util.UpdateGitRepo(defaultCtx, packagesPath)
	}

	for _, f := range getPackages(defaultCtx) {
		// create context with file path prefix, standard debug logger
		ctx := util.ContextWithEntries(util.GetStandardEntries(f, logger)...)

		pckg, err := packages.ReadPackageJSON(ctx, path.Join(packagesPath, f))
		util.Check(err)

		var newVersionsToCommit []newVersionToCommit
		var latestVersion string

		if pckg.Autoupdate != nil {
			if pckg.Autoupdate.Source == "npm" {
				util.Debugf(ctx, "running npm update")
				newVersionsToCommit, latestVersion = updateNpm(ctx, pckg)
			}

			if pckg.Autoupdate.Source == "git" {
				util.Debugf(ctx, "running git update")
				newVersionsToCommit, latestVersion = updateGit(ctx, pckg)
			}
		}

<<<<<<< HEAD
		if !noUpdate && len(newVersionsToCommit) > 0 {
			commitNewVersions(ctx, newVersionsToCommit)
			writeNewVersionsToKV(defaultCtx, newVersionsToCommit)
			if pckg.Version == nil || *pckg.Version != latestVersion {
				commitPackageVersion(ctx, pckg, latestVersion, f)
=======
		if !noUpdate {
			if len(newVersionsToCommit) > 0 {
				commitNewVersions(ctx, newVersionsToCommit)
			}
			if _, err := semver.Parse(latestVersion); err != nil {
				util.Debugf(ctx, "ignoring invalid latest version: %s\n", latestVersion)
			} else {
				if pckg.Version == nil || *pckg.Version != latestVersion {
					commitPackageVersion(ctx, pckg, latestVersion, f)
				}
>>>>>>> d951cb18
			}
		}
	}

	if !noUpdate {
		packages.GitPush(defaultCtx, cdnjsPath)
	}
}

func packageJSONToString(packageJSON map[string]interface{}) ([]byte, error) {
	buffer := &bytes.Buffer{}
	encoder := json.NewEncoder(buffer)
	encoder.SetIndent("", "  ")
	encoder.SetEscapeHTML(false)
	err := encoder.Encode(packageJSON)
	return buffer.Bytes(), err
}

// Copy the package.json to the cdnjs repo and update its version.
func updateVersionInCdnjs(ctx context.Context, pckg *packages.Package, newVersion, packageJSONPath string) {
	var packageJSON map[string]interface{}

	packageJSONData, err := ioutil.ReadFile(path.Join(packagesPath, packageJSONPath))
	util.Check(err)

	util.Check(json.Unmarshal(packageJSONData, &packageJSON))

	// Rewrite the version of the package.json to the latest update from the bot
	packageJSON["version"] = newVersion

	newPackageJSONData, err := packageJSONToString(packageJSON)
	util.Check(err)

	dest := path.Join(pckg.Path(), "package.json")
	file, err := os.OpenFile(dest, os.O_WRONLY|os.O_CREATE|os.O_TRUNC, 0755)
	util.Check(err)

	_, err = file.WriteString(string(newPackageJSONData))
	util.Check(err)
}

// Filter a list of files by extensions
func filterByExt(files []string, extensions map[string]bool) []string {
	var matches []string
	for _, file := range files {
		ext := path.Ext(file)
		if v, ok := extensions[ext]; ok && v {
			matches = append(matches, file)
		}
	}
	return matches
}

func compressNewVersion(ctx context.Context, version newVersionToCommit) {
	files := version.pckg.AllFiles(version.newVersion)

	// jpeg
	{
		files := filterByExt(files, compress.JpegExt)
		for _, file := range files {
			absfile := path.Join(version.versionPath, file)
			compress.Jpeg(ctx, absfile)
		}
	}
	// png
	{
		// if a `.donotoptimizepng` is present in the package ignore png
		// compression
		_, err := os.Stat(path.Join(version.pckg.Path(), ".donotoptimizepng"))
		if os.IsNotExist(err) {
			files := filterByExt(files, compress.PngExt)
			for _, file := range files {
				absfile := path.Join(version.versionPath, file)
				compress.Png(ctx, absfile)
			}
		}
	}
	// js
	{
		files := filterByExt(files, compress.JsExt)
		for _, file := range files {
			absfile := path.Join(version.versionPath, file)
			compress.Js(ctx, absfile)
		}
	}
	// css
	{
		files := filterByExt(files, compress.CSSExt)
		for _, file := range files {
			absfile := path.Join(version.versionPath, file)
			compress.CSS(ctx, absfile)
		}
	}
}

// write all versions to KV
func writeNewVersionsToKV(ctx context.Context, newVersionsToCommit []newVersionToCommit) {
	for _, newVersionToCommit := range newVersionsToCommit {
		pkg, version := newVersionToCommit.pckg.Name, newVersionToCommit.newVersion

		util.Debugf(ctx, "writing version to KV %s", path.Join(pkg, version))
		kv.InsertNewVersionToKV(ctx, pkg, version, newVersionToCommit.versionPath)
	}
}

func commitNewVersions(ctx context.Context, newVersionsToCommit []newVersionToCommit) {
	for _, newVersionToCommit := range newVersionsToCommit {
		util.Debugf(ctx, "adding version %s", newVersionToCommit.newVersion)

		// Compress assets
		compressNewVersion(ctx, newVersionToCommit)

		// Add to git the new version directory
		packages.GitAdd(ctx, cdnjsPath, newVersionToCommit.versionPath)

		commitMsg := fmt.Sprintf("Add %s v%s", newVersionToCommit.pckg.Name, newVersionToCommit.newVersion)
		packages.GitCommit(ctx, cdnjsPath, commitMsg)

		metrics.ReportNewVersion(ctx)
	}
}

func commitPackageVersion(ctx context.Context, pckg *packages.Package, latestVersion, packageJSONPath string) {
	util.Debugf(ctx, "adding latest version to package.json %s", latestVersion)

	// Update package.json file
	updateVersionInCdnjs(ctx, pckg, latestVersion, packageJSONPath)

	// Add to git the updated package.json
	packages.GitAdd(ctx, cdnjsPath, path.Join(pckg.Path(), "package.json"))

	commitMsg := fmt.Sprintf("Add %s package.json (v%s)", pckg.Name, latestVersion)
	packages.GitCommit(ctx, cdnjsPath, commitMsg)
}<|MERGE_RESOLUTION|>--- conflicted
+++ resolved
@@ -87,16 +87,10 @@
 			}
 		}
 
-<<<<<<< HEAD
-		if !noUpdate && len(newVersionsToCommit) > 0 {
-			commitNewVersions(ctx, newVersionsToCommit)
-			writeNewVersionsToKV(defaultCtx, newVersionsToCommit)
-			if pckg.Version == nil || *pckg.Version != latestVersion {
-				commitPackageVersion(ctx, pckg, latestVersion, f)
-=======
 		if !noUpdate {
 			if len(newVersionsToCommit) > 0 {
 				commitNewVersions(ctx, newVersionsToCommit)
+				writeNewVersionsToKV(defaultCtx, newVersionsToCommit)
 			}
 			if _, err := semver.Parse(latestVersion); err != nil {
 				util.Debugf(ctx, "ignoring invalid latest version: %s\n", latestVersion)
@@ -104,7 +98,6 @@
 				if pckg.Version == nil || *pckg.Version != latestVersion {
 					commitPackageVersion(ctx, pckg, latestVersion, f)
 				}
->>>>>>> d951cb18
 			}
 		}
 	}
