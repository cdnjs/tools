--- conflicted
+++ resolved
@@ -93,18 +93,14 @@
 			if _, err := semver.Parse(latestVersion); err != nil {
 				util.Debugf(ctx, "ignoring invalid latest version: %s\n", latestVersion)
 			} else {
-<<<<<<< HEAD
-				if pckg.Version == nil || *pckg.Version != latestVersion {
-					oldVersion := "nil"
-					if pckg.Version != nil {
-						oldVersion = *pckg.Version
-					}
-					util.Debugf(ctx, "updating latest version %s -> %s\n", oldVersion, latestVersion)
-=======
 				destpckg, err := packages.ReadPackageJSON(ctx, path.Join("ajax", "libs", pckg.Name, "package.json"))
 				util.Check(err)
 				if destpckg.Version == nil || *destpckg.Version != latestVersion {
->>>>>>> 6f84bd16
+					oldVersion := "nil"
+					if destpckg.Version != nil {
+						oldVersion = *destpckg.Version
+					}
+					util.Debugf(ctx, "updating latest version %s -> %s\n", oldVersion, latestVersion)
 					commitPackageVersion(ctx, pckg, latestVersion, f)
 				}
 			}
