--- conflicted
+++ resolved
@@ -47,18 +47,15 @@
 	Downloads uint `json:"downloads"`
 }
 
-<<<<<<< HEAD
+// Gets the protocol, either http or https.
 func getProtocol() string {
 	if util.HasHTTProxy() {
 		return "http"
-	} else {
-		return "https"
 	}
+	return "https"
 }
 
-=======
 // Exists determines if an npm package exists.
->>>>>>> b41bbf5d
 func Exists(name string) bool {
 	resp, err := http.Get(getProtocol() + "://registry.npmjs.org/" + name)
 	util.Check(err)
@@ -80,14 +77,9 @@
 	return counts
 }
 
-<<<<<<< HEAD
-func GetVersions(name string) []NpmVersion {
-	resp, err := http.Get(getProtocol() + "://registry.npmjs.org/" + name)
-=======
 // GetVersions gets all of the versions associated with an npm package.
 func GetVersions(name string) []Version {
-	resp, err := http.Get("https://registry.npmjs.org/" + name)
->>>>>>> b41bbf5d
+	resp, err := http.Get(getProtocol() + "://registry.npmjs.org/" + name)
 	util.Check(err)
 
 	defer resp.Body.Close()
